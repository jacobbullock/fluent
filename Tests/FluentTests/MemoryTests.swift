import XCTest
@testable import Fluent

class MemoryTests: XCTestCase {
<<<<<<< HEAD
    static var allTests : [(String, (MemoryTests) -> () throws -> Void)] {
        return [
            ("testSave", testSave),
            ("testFetch", testFetch),
            ("testDelete", testDelete),
            ("testModify", testModify),
            ("testSort", testSort),
            ("testCount", testCount),
        ]
    }
=======
    static var allTests = [
        ("testSave", testSave),
        ("testFetch", testFetch),
        ("testDelete", testDelete),
        ("testModify", testModify),
        ("testSort", testSort),
    ]
>>>>>>> 97afe99f

    func makeTestModels() -> (MemoryDriver, Database) {
        let driver = MemoryDriver()
        let database = Database(driver)

        return (driver, database)
    }
    
    func testSave() throws {
        let (driver, database) = makeTestModels()

        var user = User(id: nil, name: "Vapor", email: "test@email.com")
        let query = Query<User>(database)
        try query.save(&user)
        XCTAssertEqual(user.id?.int, 1)
        XCTAssertEqual(driver.store["users"]?.data.count, 1)
    }

    func testFetch() throws {
        let (driver, database) = makeTestModels()

        var new = User(id: nil, name: "Vapor", email: "test@email.com")
        let store = Query<User>(database)
        try store.save(&new)

        let fetched = try Query<User>(database).filter("name", "Vapor").first()
        XCTAssertEqual(new.id, fetched?.id)
        XCTAssertEqual(driver.store["users"]?.data.count, 1)
    }

    func testDelete() throws {
        let (driver, database) = makeTestModels()

        for _ in 0 ..< 100 {
            var new = User(id: nil, name: "Vapor", email: "test@email.com")
            let store = Query<User>(database)
            try store.save(&new)
        }

        XCTAssertEqual(driver.store["users"]?.data.count, 100)
        try Query<User>(database).filter("id", .greaterThan, 50).delete()
        XCTAssertEqual(driver.store["users"]?.data.count, 50)
    }

    func testModify() throws {
        let (_, database) = makeTestModels()

        for _ in 0 ..< 100 {
            var new = User(id: nil, name: "Vapor", email: "test@email.com")
            try Query<User>(database).save(&new)
        }

        let results = try Query<User>(database).filter("name", "Vapor").all()
        XCTAssertEqual(results.count, 100)
        
        try Query<User>(database).modify(Node.object(["name": "updated", "email": "updated"]))

        let resultsTwo = try Query<User>(database).filter("name", "Vapor").all()
        XCTAssertEqual(resultsTwo.count, 0)

        let resultsThree = try Query<User>(database).filter("name", "updated").all()
        XCTAssertEqual(resultsThree.count, 100)
    }

    func testSort() throws {
        let (_, database) = makeTestModels()
        let fruits = ["Apple", "Orange", "Strawberry", "Mango"]

        for _ in 0 ..< 100 {
            let fruit = fruits.random
            var new = User(id: nil, name: fruit, email: "\(fruit)@email.com")
            try Query<User>(database).save(&new)
        }

        let sorted = try Query<User>(database).sort("name", .ascending).all()
        let unsorted = try Query<User>(database).all()
        XCTAssertNotEqual(sorted, unsorted)
        XCTAssertEqual(sorted, unsorted.sorted(by: { u1, u2 in
            return u1.name < u2.name
        }))
    }
    
    func testCount() throws {
        let (_, database) = makeTestModels()
        
        var new1 = User(id: nil, name: "Vapor", email: "test1@email.com")
        var new2 = User(id: nil, name: "Vapor", email: "test2@email.com")
        let store = Query<User>(database)
        try store.save(&new1)
        try store.save(&new2)

        let count1 = try Query<User>(database).filter("name", "Vapor").count()
        XCTAssertEqual(count1, 2)
        
        let count2 = try Query<User>(database).filter("email", "test1@email.com").count()
        XCTAssertEqual(count2, 1)
        
        let count3 = try Query<User>(database).filter("name", "Test").count()
        XCTAssertEqual(count3, 0)
    }
}<|MERGE_RESOLUTION|>--- conflicted
+++ resolved
@@ -2,26 +2,14 @@
 @testable import Fluent
 
 class MemoryTests: XCTestCase {
-<<<<<<< HEAD
-    static var allTests : [(String, (MemoryTests) -> () throws -> Void)] {
-        return [
-            ("testSave", testSave),
-            ("testFetch", testFetch),
-            ("testDelete", testDelete),
-            ("testModify", testModify),
-            ("testSort", testSort),
-            ("testCount", testCount),
-        ]
-    }
-=======
     static var allTests = [
         ("testSave", testSave),
         ("testFetch", testFetch),
         ("testDelete", testDelete),
         ("testModify", testModify),
         ("testSort", testSort),
+        ("testCount", testCount),
     ]
->>>>>>> 97afe99f
 
     func makeTestModels() -> (MemoryDriver, Database) {
         let driver = MemoryDriver()
