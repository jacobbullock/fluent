import SQLite

/// An in memory driver that can be used for debugging and testing
/// built on top of SQLiteDriver
public final class MemoryDriver: SQLiteDriverProtocol {
    public let database: SQLite
    public var log: QueryLogCallback?

    public init() throws {
        database = try SQLite(path: ":memory:")
    }
}

/// Driver for using the SQLite database with Vapor
/// For debugging, we provide an in memory version of this driver
/// at MemoryDriver
///
/// Because SQLite is not a distributed and easily scaled database,
/// we do not recommend using it in Production
public final class SQLiteDriver: SQLiteDriverProtocol {
    public let database: SQLite
    public var log: QueryLogCallback?

    /// Creates a new SQLiteDriver pointing
    /// to the database at the supplied path.
    public init(path: String? = nil) throws {
        database = try SQLite(path: 
            path ?? "Database/main.sqlite"
        )
    }
}

public protocol SQLiteDriverProtocol: Fluent.Driver, Connection {
    var database: SQLite { get }
}

extension SQLiteDriverProtocol {
    public var idKey: String {
        return "id"
    }

    public var idType: IdentifierType {
        return .int
    }

    public var keyNamingConvention: KeyNamingConvention {
        return .snake_case
    }

    public var isClosed: Bool {
        // TODO: FIXME
        return false
    }

    /// Executes the query.
    @discardableResult
<<<<<<< HEAD
    public func query<E: Entity>(_ query: Query<E>) throws -> Node {
        if
            case .schema(let schema) = query.action,
            case .modify(let add, let drop) = schema,
            (add.count + drop.count) > 1
        {
            throw SQLiteDriverError.unsupported("SQLite does not support more than one ADD/DROP action per ALTER. Try splitting your modifications into separate queries. Attempted to ADD \(add.count) columns and DROP \(drop.count) columns.")
        }

        let serializer = SQLiteSerializer(query)
        let (statement, values) = serializer.serialize()
        let results = try database.execute(statement) { statement in
            try self.bind(statement: statement, to: values)
        }

        if let id = database.lastId, query.action == .create {
            return id.makeNode(in: query.context)
        } else {
=======
    public func query<E: Entity>(_ query: RawOr<Query<E>>) throws -> Node {
        switch query {
        case .some(let query):
            let serializer = SQLiteSerializer(query)
            let (statement, values) = serializer.serialize()
            log(statement, values)
            let results = try database.execute(statement) { statement in
                try self.bind(statement: statement, to: values)
            }
            
            if let id = database.lastId, query.action == .create {
                return id.makeNode(in: query.context)
            } else {
                return map(results: results)
            }
        case .raw(let statement, let values):
            log(statement, values)
            let results = try database.execute(statement) { statement in
                try self.bind(statement: statement, to: values)
            }
>>>>>>> 9a6ef666
            return map(results: results)
        }

    }

    /// Binds an array of values to the
    /// SQLite statement.
    func bind(statement: SQLite.Statement, to values: [Node]) throws {
        for value in values {
            switch value.wrapped {
            case .number(let number):
                switch number {
                case .int(let int):
                    try statement.bind(int)
                case .double(let double):
                    try statement.bind(double)
                case .uint(let uint):
                    try statement.bind(Int(uint))
                }
            case .string(let string):
                try statement.bind(string)
            case .array(_):
                throw SQLiteDriverError.unsupported("Array values not supported.")
            case .object(_):
                throw SQLiteDriverError.unsupported("Dictionary values not supported.")
            case .null:
                try statement.null()
            case .bool(let bool):
                try statement.bind(bool)
            case .bytes(let data):
                try statement.bind(String(describing: data))
            case .date(let date):
                try statement.bind(date.makeNode(in: nil).string ?? "")
            }
        }
    }

    /// Maps SQLite Results to Fluent results.
    func map(results: [SQLite.Result.Row]) -> Node {
        let res: [Node] = results.map { row in
            var object: Node = .object([:])
            for (key, value) in row.data {
                object[key] = value.makeNode(in: rowContext)
            }
            return object
        }
        return .array(res)
    }

    public func makeConnection(_ type: ConnectionType) throws -> Connection {
        // SQLite must be configured with 
        // SQLITE_OPEN_FULLMUTEX for this to work
        return self
    }
}

/// Describes the errors this
/// driver can throw.
public enum SQLiteDriverError {
    case unsupported(String)
    case unspecified(Swift.Error)
}

extension SQLiteDriverError: Debuggable {
    public var identifier: String {
        switch self {
        case .unsupported(_):
            return "unsupported"
        case .unspecified(_):
            return "unspecified"
        }
    }

    public var reason: String {
        switch self {
        case .unsupported(let msg):
            return "Unsupported Command: \(msg)"
        case .unspecified(let error):
            return "Unspecified: \(error)"
        }
    }

    public var possibleCauses: [String] {
        return [
            "using operations not supported by sqlite"
        ]
    }

    public var suggestedFixes: [String] {
        return [
            "verify data is not corrupt if data type should be supported by sqlite"
        ]
    }
}<|MERGE_RESOLUTION|>--- conflicted
+++ resolved
@@ -54,29 +54,17 @@
 
     /// Executes the query.
     @discardableResult
-<<<<<<< HEAD
-    public func query<E: Entity>(_ query: Query<E>) throws -> Node {
-        if
-            case .schema(let schema) = query.action,
-            case .modify(let add, let drop) = schema,
-            (add.count + drop.count) > 1
-        {
-            throw SQLiteDriverError.unsupported("SQLite does not support more than one ADD/DROP action per ALTER. Try splitting your modifications into separate queries. Attempted to ADD \(add.count) columns and DROP \(drop.count) columns.")
-        }
-
-        let serializer = SQLiteSerializer(query)
-        let (statement, values) = serializer.serialize()
-        let results = try database.execute(statement) { statement in
-            try self.bind(statement: statement, to: values)
-        }
-
-        if let id = database.lastId, query.action == .create {
-            return id.makeNode(in: query.context)
-        } else {
-=======
     public func query<E: Entity>(_ query: RawOr<Query<E>>) throws -> Node {
         switch query {
         case .some(let query):
+            if
+                case .schema(let schema) = query.action,
+                case .modify(let add, let drop) = schema,
+                (add.count + drop.count) > 1
+            {
+                throw SQLiteDriverError.unsupported("SQLite does not support more than one ADD/DROP action per ALTER. Try splitting your modifications into separate queries. Attempted to ADD \(add.count) columns and DROP \(drop.count) columns.")
+            }
+          
             let serializer = SQLiteSerializer(query)
             let (statement, values) = serializer.serialize()
             log(statement, values)
@@ -94,7 +82,6 @@
             let results = try database.execute(statement) { statement in
                 try self.bind(statement: statement, to: values)
             }
->>>>>>> 9a6ef666
             return map(results: results)
         }
 
