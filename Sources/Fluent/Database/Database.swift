/**
    References a database with a single `Driver`.
    Statically maps `Model`s to `Database`s.
*/
public class Database: Executor {
    /**
         Maps `Model` names to their respective
         `Database`. This allows multiple models
         in the same application to use different
         methods of data persistence.
    */
    public static var map: [String: Database] = [:]

    /**
         The default database for all `Model` types.
    */
    public static var `default`: Database?

    /// The `Driver` powering this database.
    /// Responsible for executing queries.
    public let driver: Driver
    
    /// Maintains a pool of connections
    /// one for each thread
    public let threadConnectionPool: ThreadConnectionPool

    /// Creates a `Database` with the supplied
    /// `Driver`. This cannot be changed later.
    public init(_ driver: Driver) {
        threadConnectionPool = ThreadConnectionPool(
            makeConnection: driver.makeConnection,
            maxConnections: 128 // some number larger than the max threads
        )
        self.driver = driver
    }
    
    // MARK: Executor

<<<<<<< HEAD
    /**
        Maps `Model` names to their respective 
        `Database`. This allows multiple models 
        in the same application to use different
        methods of data persistence.
    */
    public static var map: [String: Database] = [:]

    /**
        The default database for all `Model` types.
    */
    public static var `default`: Database?
}
=======
    /// @see Executor protocol.
    @discardableResult
    public func query<T: Entity>(_ query: Query<T>) throws -> Node {
        return try threadConnectionPool.connection().query(query)
    }
    
    /// @see Executor protocol.
    public func schema(_ schema: Schema) throws {
        try threadConnectionPool.connection().schema(schema)
    }
    
    /// @see Executor protocol.
    @discardableResult
    public func raw(_ raw: String, _ values: [Node]) throws -> Node {
        return try threadConnectionPool.connection().raw(raw, values)
    }
}
>>>>>>> 85e8e9f4
<|MERGE_RESOLUTION|>--- conflicted
+++ resolved
@@ -36,21 +36,6 @@
     
     // MARK: Executor
 
-<<<<<<< HEAD
-    /**
-        Maps `Model` names to their respective 
-        `Database`. This allows multiple models 
-        in the same application to use different
-        methods of data persistence.
-    */
-    public static var map: [String: Database] = [:]
-
-    /**
-        The default database for all `Model` types.
-    */
-    public static var `default`: Database?
-}
-=======
     /// @see Executor protocol.
     @discardableResult
     public func query<T: Entity>(_ query: Query<T>) throws -> Node {
@@ -68,4 +53,3 @@
         return try threadConnectionPool.connection().raw(raw, values)
     }
 }
->>>>>>> 85e8e9f4
