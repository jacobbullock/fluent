--- conflicted
+++ resolved
@@ -44,7 +44,6 @@
         }
     }
 
-<<<<<<< HEAD
     /// Performs an `.update` action on the database with the supplied data.
     public func update(_ data: [QueryField: Model.Database.QueryDataConvertible]) -> Future<Void> {
         return connection.flatMap(to: Void.self) { conn in
@@ -54,11 +53,11 @@
         }
     }
 
-    /// Updates the model. This requires that the model has its ID set.
-=======
     /// Updates a a given row in the model.
     /// This requires that the models ID is set.
-    public func set<Value>(_ key: KeyPath<Model, Value>, to value: Value) -> Future<Void> where Value: Encodable & KeyStringDecodable {
+    public func update<Value>(_ key: KeyPath<Model, Value>, to value: Value) -> Future<Void> 
+        where Value == Model.Database.QueryDataConvertible 
+    {
         self.query.data = [
             key.makeQueryField().name: value
         ]
@@ -66,9 +65,7 @@
         return self.execute()
     }
     
-    /// Updates the model. This requires that
-    /// the model has its ID set.
->>>>>>> f3585af0
+    /// Updates the model. This requires that the model has its ID set.
     public func update(_ model: Model, originalID: Model.ID? = nil) -> Future<Model> {
         // set timestamps
         let copy: Model
